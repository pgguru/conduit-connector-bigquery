### Conduit Connector for BigQuery
[Conduit](https://conduit.io) for BigQuery.

#### Source
A source connector pulls data from bigquery and pushes it to downstream resources via Conduit.

### Implementation
The connector pulls data from bigquery for a dataset or selected tables of users choice. The connector syncs incrementally this means
it keeps on looking for new insertion happening every minure in any of the table the data is pulled for and syncs it. 
If the conduit stops or pauses midway the connector will make sure to pull the data which was not pull earlier. 

for eg,
- table A and table B are synced.
- Pipeline is paused after syncing complete table A and table B till index 5.
- On resuming the pipeline - Connector sync data from table B index 6 and would not sync table A's already synced rows.

Currently updataion/deletion is not handled by the connector.

### How to build?
Run `make build` to build the connector.

### Testing
Run `make test` to run all the unit tests. To run the test cases update - `serviceAccount` and `projectID`
in `google_source->source_intergration_test.go` 

[comment]: <> (there is no docker compose in the project)
The Docker compose file at `test/docker-compose.yml` can be used to run the required resource locally.

### Known Issues & Limitations
* Current implementation handles snapshot and incremental data.

### Planned work
- [ ] Handle CDC data

### Specification
The `spec.go` file provides a programmatic representation of the configuration options. This is used by the Conduit
server to validate configuration and dynamically display configuration options to end users.

### Configuration
[comment]: <> (fix table format and spacing)
| name |  description | required | default value |
|------|---------|-------------|----------|
|`serviceAccount`|Path to service account file with access to project|true| false|
<<<<<<< HEAD
|`srcProjectID`| The Project ID on endpoint|true| false|
|`srcDatasetID`|The dataset ID to pull data from.|true|false|
|`srcTableID`|Specify comma separated table IDs. Will pull whole dataset if no Table ID present. |false|false|
=======
|`projectID`| The Project ID on endpoint|true| false|
|`datasetID`|The dataset ID to pull data from.|true|false|
|`tableID`|Specify comma separated table IDs. Will pull whole dataset if no Table ID present. |false|false|
>>>>>>> 0308456d
|`datasetLocation`|Specify location were dataset exist|true|false|<|MERGE_RESOLUTION|>--- conflicted
+++ resolved
@@ -41,13 +41,7 @@
 | name |  description | required | default value |
 |------|---------|-------------|----------|
 |`serviceAccount`|Path to service account file with access to project|true| false|
-<<<<<<< HEAD
-|`srcProjectID`| The Project ID on endpoint|true| false|
-|`srcDatasetID`|The dataset ID to pull data from.|true|false|
-|`srcTableID`|Specify comma separated table IDs. Will pull whole dataset if no Table ID present. |false|false|
-=======
 |`projectID`| The Project ID on endpoint|true| false|
 |`datasetID`|The dataset ID to pull data from.|true|false|
 |`tableID`|Specify comma separated table IDs. Will pull whole dataset if no Table ID present. |false|false|
->>>>>>> 0308456d
 |`datasetLocation`|Specify location were dataset exist|true|false|