name: build

on:
  push:
    branches: [ main ]
  pull_request:

jobs:
  build:
    runs-on: ubuntu-latest
    steps:
      - uses: actions/checkout@v3

      - name: Set up Go
        uses: actions/setup-go@v3
        with:
          go-version: 1.17
    
      - name: Test
        env:
          GOOGLE_SERVICE_ACCOUNT: ${{ secrets.GOOGLE_SERVICE_ACCOUNT }}
          GOOGLE_PROJECT_ID: ${{ secrets.GOOGLE_PROJECT_ID }}
          GOOGLE_PROJECT_LOCATION: US
<<<<<<< HEAD
        run: make test GOTEST_FLAGS="-v -count=1"
=======
        run: |
             make test GOTEST_FLAGS="-v -count=1"
             
>>>>>>> d1787f6d
<|MERGE_RESOLUTION|>--- conflicted
+++ resolved
@@ -21,10 +21,4 @@
           GOOGLE_SERVICE_ACCOUNT: ${{ secrets.GOOGLE_SERVICE_ACCOUNT }}
           GOOGLE_PROJECT_ID: ${{ secrets.GOOGLE_PROJECT_ID }}
           GOOGLE_PROJECT_LOCATION: US
-<<<<<<< HEAD
-        run: make test GOTEST_FLAGS="-v -count=1"
-=======
-        run: |
-             make test GOTEST_FLAGS="-v -count=1"
-             
->>>>>>> d1787f6d
+        run: make test GOTEST_FLAGS="-v -count=1"