--- conflicted
+++ resolved
@@ -55,13 +55,8 @@
 	ServiceAccount    string
 	Location          string
 	PollingTime       string
-<<<<<<< HEAD
-	IncrementColName  map[string]string // IncrementColName is map of tableID and corresponding column which would be used as incrementing column
-	PrimaryKeyColName map[string]string
-=======
 	IncrementColName  string // IncrementColName is incrementing column name. This is used as offset
 	PrimaryKeyColName string // PrimaryKeyColName is primary key column. This is used as primary key
->>>>>>> 625e9f8e
 }
 
 var (
