--- conflicted
+++ resolved
@@ -120,11 +120,8 @@
 }
 
 func (s *Source) Teardown(ctx context.Context) error {
-<<<<<<< HEAD
 	s.iteratorClosed = true
 
-=======
->>>>>>> 764f5578
 	if s.records != nil {
 		close(s.records)
 	}
