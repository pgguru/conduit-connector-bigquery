// Copyright © 2022 Meroxa, Inc.
//
// Licensed under the Apache License, Version 2.0 (the "License");
// you may not use this file except in compliance with the License.
// You may obtain a copy of the License at
//
//     http://www.apache.org/licenses/LICENSE-2.0
//
// Unless required by applicable law or agreed to in writing, software
// distributed under the License is distributed on an "AS IS" BASIS,
// WITHOUT WARRANTIES OR CONDITIONS OF ANY KIND, either express or implied.
// See the License for the specific language governing permissions and
// limitations under the License.

package googlesource

import (
	"context"
	"errors"
	"fmt"
	"time"

	"cloud.google.com/go/bigquery"
	sdk "github.com/conduitio/conduit-connector-sdk"
	googlebigquery "github.com/neha-Gupta1/conduit-connector-bigquery"
	"google.golang.org/api/option"
	"gopkg.in/tomb.v2"
)

type Source struct {
	sdk.UnimplementedSource
	bqReadClient *bigquery.Client
	sourceConfig googlebigquery.SourceConfig
<<<<<<< HEAD
	// for all the function running in goroutine we needed the ctx value. To provide the current
=======
	// if a user specified table IDs in the config, then the tables here will be those same table IDs.
	//  However, if the table IDs in config are not specified, then the tables here will contain the list of all tables
	tables []string
	//  for all the function running in goroutine we needed the ctx value. To provide the current
>>>>>>> 691c1a99
	// ctx value ctx was required in struct.
	ctx            context.Context
	records        chan sdk.Record
	position       string
	ticker         *time.Ticker
	tomb           *tomb.Tomb
	iteratorClosed bool
<<<<<<< HEAD
=======
	// interface to provide BigQuery client. In testing this will be used to mock the client
	clientType clientI
}

// positions struct to maintain syncing status of tables
type positions struct {
	// position - map of tableIds and corresponding last position synced
	positions map[string]string
	// lock for goroutine safe access of position
	lock *sync.Mutex
}

type Key struct {
	TableID string
	Offset  string
>>>>>>> 691c1a99
}

// clientI provides function to create BigQuery Client
type clientI interface {
	Client() (*bigquery.Client, error)
}

type client struct {
	ctx       context.Context
	projectID string
	opts      []option.ClientOption
}

func (client *client) Client() (*bigquery.Client, error) {
	return bigquery.NewClient(client.ctx, client.projectID, client.opts...)
}
func NewSource() sdk.Source {
	return &Source{}
}

func (s *Source) Configure(ctx context.Context, cfg map[string]string) error {
	sdk.Logger(ctx).Trace().Msg("Configuring a Source Connector.")
	sourceConfig, err := googlebigquery.ParseSourceConfig(cfg)
	if err != nil {
		sdk.Logger(ctx).Error().Str("err", err.Error()).Msg("invalid config provided")
		return err
	}

	s.sourceConfig = sourceConfig
	s.clientType = &client{ctx: ctx, projectID: s.sourceConfig.Config.ProjectID, opts: []option.ClientOption{option.WithCredentialsFile(s.sourceConfig.Config.ServiceAccount)}}
	return nil
}

func (s *Source) Open(ctx context.Context, pos sdk.Position) (err error) {
	s.ctx = ctx
	fetchPos(s, pos)

	pollingTime := googlebigquery.PollingTime

	// s.records is a buffered channel that contains records
	//  coming from all the tables which user wants to sync.
	s.records = make(chan sdk.Record, 100)
<<<<<<< HEAD

=======
>>>>>>> 691c1a99
	s.iteratorClosed = false

	if len(s.sourceConfig.Config.PollingTime) > 0 {
		pollingTime, err = time.ParseDuration(s.sourceConfig.Config.PollingTime)
		if err != nil {
			sdk.Logger(ctx).Error().Str("err", err.Error()).Msg("error found while getting time.")
			return errors.New("invalid polling time duration provided")
		}
	}

	s.ticker = time.NewTicker(pollingTime)
	s.tomb = &tomb.Tomb{}
<<<<<<< HEAD

	client, err := newClient(ctx, s.sourceConfig.Config.ProjectID, option.WithCredentialsFile(s.sourceConfig.Config.ServiceAccount))
=======
	client, err := s.clientType.Client()
>>>>>>> 691c1a99
	if err != nil {
		sdk.Logger(ctx).Error().Str("err", err.Error()).Msg("error found while creating connection. ")
		clientErr := fmt.Errorf("error while creating bigquery client: %s", err.Error())
		return clientErr
	}

	s.bqReadClient = client

	s.tomb.Go(s.runIterator)
	sdk.Logger(ctx).Trace().Msg("end of function: open")
	return nil
}

func (s *Source) Read(ctx context.Context) (sdk.Record, error) {
	sdk.Logger(ctx).Trace().Msg("Stated read function")
	var response sdk.Record

	response, err := s.Next(s.ctx)
	if err != nil {
		sdk.Logger(ctx).Trace().Str("err", err.Error()).Msg("Error from endpoint.")
		return sdk.Record{}, err
	}
	return response, nil
}

func (s *Source) Ack(ctx context.Context, position sdk.Position) error {
	sdk.Logger(ctx).Debug().Str("position", string(position)).Msg("got ack")
	return nil
}

func (s *Source) Teardown(ctx context.Context) error {
	s.iteratorClosed = true

	if s.records != nil {
		close(s.records)
	}
	err := s.StopIterator()
	if err != nil {
		sdk.Logger(s.ctx).Error().Str("err", err.Error()).Msg("got error while closing BigQuery client")
		return err
	}
	return nil
}

func (s *Source) StopIterator() error {
	s.iteratorClosed = true
	if s.bqReadClient != nil {
		err := s.bqReadClient.Close()
		if err != nil {
			sdk.Logger(s.ctx).Error().Str("err", err.Error()).Msg("got error while closing BigQuery client")
			return err
		}
	}
	s.ticker.Stop()
	s.tomb.Kill(errors.New("iterator is stopped"))

	return nil
}<|MERGE_RESOLUTION|>--- conflicted
+++ resolved
@@ -31,14 +31,7 @@
 	sdk.UnimplementedSource
 	bqReadClient *bigquery.Client
 	sourceConfig googlebigquery.SourceConfig
-<<<<<<< HEAD
 	// for all the function running in goroutine we needed the ctx value. To provide the current
-=======
-	// if a user specified table IDs in the config, then the tables here will be those same table IDs.
-	//  However, if the table IDs in config are not specified, then the tables here will contain the list of all tables
-	tables []string
-	//  for all the function running in goroutine we needed the ctx value. To provide the current
->>>>>>> 691c1a99
 	// ctx value ctx was required in struct.
 	ctx            context.Context
 	records        chan sdk.Record
@@ -46,24 +39,8 @@
 	ticker         *time.Ticker
 	tomb           *tomb.Tomb
 	iteratorClosed bool
-<<<<<<< HEAD
-=======
 	// interface to provide BigQuery client. In testing this will be used to mock the client
 	clientType clientI
-}
-
-// positions struct to maintain syncing status of tables
-type positions struct {
-	// position - map of tableIds and corresponding last position synced
-	positions map[string]string
-	// lock for goroutine safe access of position
-	lock *sync.Mutex
-}
-
-type Key struct {
-	TableID string
-	Offset  string
->>>>>>> 691c1a99
 }
 
 // clientI provides function to create BigQuery Client
@@ -106,10 +83,6 @@
 	// s.records is a buffered channel that contains records
 	//  coming from all the tables which user wants to sync.
 	s.records = make(chan sdk.Record, 100)
-<<<<<<< HEAD
-
-=======
->>>>>>> 691c1a99
 	s.iteratorClosed = false
 
 	if len(s.sourceConfig.Config.PollingTime) > 0 {
@@ -122,12 +95,7 @@
 
 	s.ticker = time.NewTicker(pollingTime)
 	s.tomb = &tomb.Tomb{}
-<<<<<<< HEAD
-
-	client, err := newClient(ctx, s.sourceConfig.Config.ProjectID, option.WithCredentialsFile(s.sourceConfig.Config.ServiceAccount))
-=======
 	client, err := s.clientType.Client()
->>>>>>> 691c1a99
 	if err != nil {
 		sdk.Logger(ctx).Error().Str("err", err.Error()).Msg("error found while creating connection. ")
 		clientErr := fmt.Errorf("error while creating bigquery client: %s", err.Error())
